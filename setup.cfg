[bumpversion]
<<<<<<< HEAD
current_version = 1.1.0
=======
current_version = 1.1.2
>>>>>>> 9b19c231
commit = True
tag = True

[bumpversion:file:setup.py]
search = version='{current_version}'
replace = version='{new_version}'

[bumpversion:file:kingdon/__init__.py]
search = __version__ = '{current_version}'
replace = __version__ = '{new_version}'

[bdist_wheel]
universal = 1

[flake8]
exclude = docs

[tool:pytest]
collect_ignore = ['setup.py']<|MERGE_RESOLUTION|>--- conflicted
+++ resolved
@@ -1,9 +1,5 @@
 [bumpversion]
-<<<<<<< HEAD
-current_version = 1.1.0
-=======
 current_version = 1.1.2
->>>>>>> 9b19c231
 commit = True
 tag = True
 
