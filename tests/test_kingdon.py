--- conflicted
+++ resolved
@@ -859,29 +859,17 @@
 
     B = alg.bivector([0, 0, 2])
     R = B.exp()
-<<<<<<< HEAD
-    assert R == B.normalized() * np.sin(2) + np.cos(2)
-=======
     assert R == np.cos(2) + np.sin(2) * B.normalized()
->>>>>>> 9b19c231
 
     B = alg.bivector([0, 1, 2])
     R = B.exp()
     l = (-(B | B).e) ** 0.5
-<<<<<<< HEAD
-    assert R == B * np.sin(l) / l + np.cos(l)
-=======
     assert R == np.cos(l) + np.sin(l) * B / l
->>>>>>> 9b19c231
 
     B = alg.bivector([0, 1 + 2j, 2 - 0.5j])
     R = B.exp()
     l = (-(B | B).e) ** 0.5
-<<<<<<< HEAD
-    Rexpected = B * np.sin(l) / l + np.cos(l)
-=======
     Rexpected = np.cos(l) + np.sin(l) * B / l
->>>>>>> 9b19c231
     assert (R - Rexpected).filter(lambda v: np.abs(v) > 1e-15) == alg.multivector()
 
     B = alg.bivector(name='B')
@@ -889,7 +877,32 @@
     l = (-(B | B).e) ** 0.5
     assert R == cos(l) + sinc(l) * B
 
-<<<<<<< HEAD
+def test_dual_numbers():
+    alg = Algebra(r=1)
+    x = alg.multivector(name='x')
+    y = alg.multivector(name='y')
+    assert x + y == alg.multivector(e=x.e + y.e, e0=x.e0 + y.e0)
+    assert x * y == alg.multivector(e=x.e * y.e, e0=x.e * y.e0 + x.e0 * y.e)
+    assert x / y == alg.multivector(e=x.e / y.e, e0=(x.e0 * y.e - x.e * y.e0) / y.e**2)
+    assert x.sqrt() == alg.multivector(e=x.e**0.5, e0=0.5 * x.e0 / x.e**0.5)
+    assert x**3 == alg.multivector(e=x.e ** 3, e0=3 * x.e0 * x.e**2)
+
+def test_power():
+    alg = Algebra(2)
+    x = alg.multivector(name='x')
+    xinv = x.inv()
+    assert x ** 3 == x * x * x
+    assert x ** 0.5 == x.sqrt()
+    assert x ** -0.5 == xinv.sqrt()
+    assert x ** -3 == xinv * xinv * xinv
+
+def test_nested_algebra_print():
+    dalg = Algebra(0, 0, 1)
+    dalg2 = Algebra(0, 0, 1, pretty_blade='𝒇')
+    x = dalg.multivector(e='x', e0=1)
+    x = dalg2.multivector(e=x, e0=1)
+    assert str(x ** 2) == "((x**2) + (2*x) 𝐞₀) + ((2*x) + 2 𝐞₀) 𝒇₀"
+
 def test_free_symbols():
     alg = Algebra(3)
     X = alg.multivector()
@@ -934,158 +947,6 @@
         assert res_blade == test['output'][1]
         assert eliminated == test['output'][2]
 
-def test_signs_swaps():
-    from itertools import product
-    from collections import Counter
-
-    def _sort_product(prod):
-        """
-        Compute the number of swaps of orthogonal vectors needed to order the basis vectors. E.g. in
-        ['1', '2', '3', '1', '2'] we need 3 swaps to get to ['1', '1', '2', '2', '3'].
-
-        Changes the input list! This is by design.
-        """
-        swaps = 0
-        if len(prod) > 1:
-            prev_swap = 0
-            while True:
-                for i in range(len(prod) - 1):
-                    if prod[i] > prod[i + 1]:
-                        swaps += 1
-                        prod[i], prod[i + 1] = prod[i + 1], prod[i]
-                if prev_swap == swaps:
-                    break
-                else:
-                    prev_swap = swaps
-        return swaps
-
-    self = Algebra(3)
-    cayley = {}
-    signs = np.zeros((len(self), len(self)), dtype=int)
-    swaps_arr = np.zeros((len(self), len(self)), dtype=int)
-
-    for eI, eJ in product(self.canon2bin, repeat=2):
-        # Compute the number of swaps of orthogonal vectors needed to order the basis vectors.
-        prod = list(eI[1:] + eJ[1:])
-        swaps = _sort_product(prod) if len(prod) else 0
-        swaps_arr[self.canon2bin[eI], self.canon2bin[eJ]] = swaps
-
-        # Remove even powers of basis-vectors.
-        sign = -1 if swaps % 2 else 1
-        count = Counter(prod)
-        for key, value in count.items():
-            if value // 2:
-                sign *= self.signature[int(key, base=16) - self.start_index]
-            count[key] = value % 2
-        signs[self.canon2bin[eI], self.canon2bin[eJ]] = sign
-
-        # Make the Cayley table.
-        if sign:
-            prod = ''.join(key * value for key, value in count.items())
-            sign = '-' if sign == -1 else ''
-            cayley[eI, eJ] = f'{sign}e{prod}'
-        else:
-            cayley[eI, eJ] = f'0'
-
-
-    assert self.cayley == cayley
-    assert np.all(self.swaps == swaps_arr)
-    assert np.all(self.signs == signs)
-
-def test_custom_basis():
-    # basis = ["e", "e1", "e2", "e0", "e20", "e01", "e12", "e012"]
-    # pga2d = Algebra.fromname('2DPGA')
-    # assert pga2d.basis == basis
-    # assert list(pga2d.canon2bin.keys()) == basis
-    #
-    # e20 = pga2d.blades.e20
-    # e0 = pga2d.blades.e0
-    # e2 = pga2d.blades.e2
-    # assert e20 * e2 == - e0
-
-    basis = ["e","e1","e2","e3","e0","e01","e02","e03","e12","e31","e23","e032","e013","e021","e123","e0123"]
-    pga3d = Algebra.fromname('3DPGA')
-    # assert pga3d.basis == basis
-    # assert list(pga3d.canon2bin.keys()) == basis
-
-    X = pga3d.multivector(e13=1)
-    assert X == - pga3d.blades.e31
-    # print()
-    # print(X)
-
-=======
->>>>>>> 9b19c231
-def test_dual_numbers():
-    alg = Algebra(r=1)
-    x = alg.multivector(name='x')
-    y = alg.multivector(name='y')
-    assert x + y == alg.multivector(e=x.e + y.e, e0=x.e0 + y.e0)
-    assert x * y == alg.multivector(e=x.e * y.e, e0=x.e * y.e0 + x.e0 * y.e)
-    assert x / y == alg.multivector(e=x.e / y.e, e0=(x.e0 * y.e - x.e * y.e0) / y.e**2)
-    assert x.sqrt() == alg.multivector(e=x.e**0.5, e0=0.5 * x.e0 / x.e**0.5)
-    assert x**3 == alg.multivector(e=x.e ** 3, e0=3 * x.e0 * x.e**2)
-
-def test_power():
-    alg = Algebra(2)
-    x = alg.multivector(name='x')
-    xinv = x.inv()
-    assert x ** 3 == x * x * x
-    assert x ** 0.5 == x.sqrt()
-    assert x ** -0.5 == xinv.sqrt()
-    assert x ** -3 == xinv * xinv * xinv
-
-def test_nested_algebra_print():
-    dalg = Algebra(0, 0, 1)
-    dalg2 = Algebra(0, 0, 1, pretty_blade='𝒇')
-    x = dalg.multivector(e='x', e0=1)
-    x = dalg2.multivector(e=x, e0=1)
-    assert str(x ** 2) == "((x**2) + (2*x) 𝐞₀) + ((2*x) + 2 𝐞₀) 𝒇₀"
-
-<<<<<<< HEAD
-def test_free_symbols():
-    alg = Algebra(3)
-    X = alg.multivector()
-    assert X.free_symbols == set()
-
-def test_swap_blades():
-    """
-    Test the _swap_blades function, which should place like-labels together
-    to find the number of swaps and the resulting blade.
-    """
-    from kingdon.algebra import _swap_blades
-
-    tests = [
-        {'input': ('1', '2', '12'), 'output': (0, '12', '')},
-        {'input': ('1', '2', '21'), 'output': (1, '21', '')},
-        {'input': ('123', '1', '23'), 'output': (2, '23', '1')},
-        {'input': ('123', '1', '32'), 'output': (3, '32', '1')},
-
-        {'input': ('23', '1', '123'), 'output': (2, '123', '')},
-
-        {'input': ('', ''), 'output': (0, '', '')},
-        {'input': ('', '2'), 'output': (0, '2', '')},
-        {'input': ('2', ''), 'output': (0, '2', '')},
-        {'input': ('21', '3'), 'output': (0, '213', '')},
-        {'input': ('21', '1'), 'output': (0, '2', '1')},
-        {'input': ('12', '1'), 'output': (1, '2', '1')},
-        {'input': ('1', '21'), 'output': (1, '2', '1')},
-        {'input': ('1', '12'), 'output': (0, '2', '1')},
-        {'input': ('321', '3'), 'output': (2, '21', '3')},
-        {'input': ('231', '3'), 'output': (1, '21', '3')},
-        {'input': ('213', '3'), 'output': (0, '21', '3')},
-        {'input': ('3', '321'), 'output': (0, '21', '3')},
-        {'input': ('3', '231'), 'output': (1, '21', '3')},
-        {'input': ('3', '213'), 'output': (2, '21', '3')},
-        {'input': ('31', '321'), 'output': (2, '2', '31')},
-        {'input': ('321', '31'), 'output': (2, '2', '31')},
-        {'input': ('123', '12'), 'output': (3, '3', '12')},
-    ]
-    for test in tests:
-        swaps, res_blade, eliminated = _swap_blades(*test['input'])
-        assert swaps == test['output'][0]
-        assert res_blade == test['output'][1]
-        assert eliminated == test['output'][2]
-
 def test_custom_basis():
     basis = ["e","e1","e2","e3","e0","e01","e02","e03","e12","e31","e23","e032","e013","e021","e123","e0123"]
     pga3d = Algebra.fromname('3DPGA')
@@ -1114,7 +975,7 @@
     xy, XY = x*y, X*Y
     assert all(getattr(xy, blade) == getattr(XY, blade) for blade in alg301.canon2bin)
     assert all(getattr(xy, blade) == getattr(XY, blade) for blade in pga3d.canon2bin)
-=======
+
 def test_apply_to_list():
     alg = Algebra(2, 0, 1)
     line1 = alg.vector(e1=-1, e2=1)  # the line "y - x = 0"
@@ -1133,5 +994,4 @@
 
         transformed_subjects = op(triangle, R)
         for i, p in enumerate(triangle):
-            assert op(p, R) == transformed_subjects[i]
->>>>>>> 9b19c231
+            assert op(p, R) == transformed_subjects[i]