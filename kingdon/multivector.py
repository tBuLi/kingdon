import operator
from collections.abc import Mapping
from dataclasses import dataclass, field
from functools import reduce, cached_property
from typing import Generator
from itertools import product
import re

from sympy import Expr, Symbol, sympify, sinc, cos

from kingdon.codegen import _lambdify_mv


@dataclass(init=False)
class MultiVector:
    algebra: "Algebra"
    _values: list = field(default_factory=list)
    _keys: tuple = field(default_factory=tuple)

    def __new__(cls, algebra: "Algebra", values=None, keys=None, *, name=None, grades=None, symbolcls=Symbol, **items):
        """
        :param algebra: Instance of :class:`~kingdon.algebra.Algebra`.
        :param keys: Keys corresponding to the basis blades in either binary rep or as strings, e.g. :code:'"e12"'.
        :param values: Values of the multivector. If keys are provided, then keys and values should
            satisfy :code:`len(keys) == len(values)`. If no keys nor grades are provided, :code:`len(values)`
            should equal :code:`len(algebra)`, i.e. a full multivector. If grades is provided,
            then :code:`len(values)` should be identical to the number of values in a multivector
            of that grade.
        :param name: Base string to be used as the name for symbolic values.
        :param grades: Optional, :class:`tuple` of grades in this multivector.
            If present, :code:`keys` is checked against these grades.
        :param symbolcls: Optional, class to be used for symbol creation. This is a :class:`sympy.Symbol` by default,
            but could be e.g. :class:`symfit.Variable` or :class:`symfit.Parameter` when the goal is to use this
            multivector in a fitting problem.
        :param items: keyword arguments can be used to initiate multivectors as well, e.g.
            :code:`MultiVector(alg, e12=1)`. Mutually exclusive with `values` and `keys`.
        """
        if items and keys is None and values is None:
            for key in list(items.keys()):
                if key not in algebra.canon2bin:
                    target, swaps = algebra._blade2canon(key)
                    if swaps % 2:
                        items[target] = - items.pop(key)

            keys, values = zip(*((blade, items[blade]) for blade in algebra.canon2bin if blade in items))
            values = list(values)

        # Sanitize input
        if keys is not None and not all(isinstance(k, int) for k in keys):
            keys = tuple(k if k in algebra.bin2canon else algebra.canon2bin[k] for k in keys)
        if grades is None and name and keys is not None:
            grades = tuple(sorted({format(k, 'b').count('1') for k in keys}))
        values = values if values is not None else list()
        keys = keys if keys is not None else tuple()

        if grades is not None:
            if not all(0 <= grade <= algebra.d for grade in grades):
                raise ValueError(f'Each grade in `grades` needs to be a value between 0 and {algebra.d}.')
        else:
            if keys:
                grades = tuple(sorted({format(k, 'b').count('1') for k in keys}))
            else:
                grades = tuple(range(algebra.d + 1))

        if algebra.graded and keys and keys != algebra.indices_for_grades[grades]:
            raise ValueError(f"In graded mode, the keys should be equal to "
                             f"those expected for a multivector of {grades=}.")

        # Construct a new MV on the basis of the kind of input we received.
        if isinstance(values, Mapping):
            keys, values = zip(*values.items()) if values else (tuple(), list())
            values = list(values)
        elif len(values) == len(algebra.indices_for_grades[grades]) and not keys:
            keys = algebra.indices_for_grades[grades]
        elif name and not values:
            # values was not given, but we do have a name. So we are in symbolic mode.
            keys = algebra.indices_for_grades[grades] if not keys else keys
            values = list(symbolcls(f'{name}{algebra.bin2canon[k][1:]}') for k in keys)
        elif len(keys) != len(values):
            raise TypeError(f'Length of `keys` and `values` have to match.')

        if not all(isinstance(k, int) for k in keys):
            keys = tuple(key if key in algebra.bin2canon else algebra.canon2bin[key]
                         for key in keys)

        if any(isinstance(v, str) for v in values):
            values = list(val if not isinstance(val, str) else sympify(val)
                          for val in values)

        if not set(keys) <= set(algebra.indices_for_grades[grades]):
            raise ValueError(f"All keys should be of grades {grades}.")

        return cls.fromkeysvalues(algebra, keys, values)

    @classmethod
    def fromkeysvalues(cls, algebra, keys, values):
        """
        Initiate a multivector from a sequence of keys and a sequence of values.
        """
        obj = object.__new__(cls)
        obj.algebra = algebra
        obj._values = values
        obj._keys = keys
        return obj

    @classmethod
    def frommatrix(cls, algebra, matrix):
        """
        Initiate a multivector from a matrix. This matrix is assumed to be
        generated by :class:`~kingdon.multivector.MultiVector.asmatrix`, and
        thus we only read the first column of the input matrix.
        """
        obj = cls(algebra=algebra, values=matrix[..., 0])
        return obj

    def keys(self):
        return self._keys

    def values(self):
        return self._values

    def items(self):
        return zip(self._keys, self._values)

    def __len__(self):
        return len(self._values)

    @cached_property
    def type_number(self) -> int:
        return int(''.join('1' if i in self.keys() else '0' for i in reversed(self.algebra.canon2bin.values())), 2)


    def itermv(self, axis=None) -> Generator["MultiVector", None, None]:
        """
        Returns an iterator over the multivectors within this multivector, if it is a multidimensional multivector.
        For example, if you have a pointcloud of N points, itermv will iterate over these points one at a time.

        :param axis: Axis over which to iterate. Default is to iterate over all possible mv.
        """
        shape = self.shape[1:]
        if not shape:
            return self
        elif axis is None:
            return (
                self[indices]
                for indices in product(*(range(n) for n in shape))
            )
        else:
            raise NotImplementedError

    @property
    def shape(self):
        """ Return the shape of the .values() attribute of this multivector. """
        if hasattr(self._values, 'shape'):
            return self._values.shape
        elif hasattr(self._values[0], 'shape'):
            return len(self), *self._values[0].shape
        else:
            return len(self),

    @cached_property
    def grades(self):
        """ Tuple of the grades present in `self`. """
        return tuple(sorted({bin(ind).count('1') for ind in self.keys()}))

    def grade(self, *grades):
        """
        Returns a new  :class:`~kingdon.multivector.MultiVector` instance with
        only the selected `grades` from `self`.

        :param grades: tuple or ints, grades to select.
        """
        if len(grades) == 1 and isinstance(grades[0], tuple):
            grades = grades[0]

        vals = {k: getattr(self, self.algebra.bin2canon[k])
                for k in self.algebra.indices_for_grades[grades] if k in self.keys()}
        return self.fromkeysvalues(self.algebra, tuple(vals.keys()), list(vals.values()))

    @cached_property
    def issymbolic(self):
        """ True if this mv contains Symbols, False otherwise. """
        # Allowed symbol classes. codegen_symbolcls might refer to a constructor (method): get the class instead.
        symbol_classes = (Expr, self.algebra.codegen_symbolcls.__self__
                                if hasattr(self.algebra.codegen_symbolcls, '__self__')
                                else self.algebra.codegen_symbolcls)
        return any(isinstance(v, symbol_classes) for v in self.values())

    def neg(self):
        return self.algebra.neg(self)

    __neg__ = neg

    def __invert__(self):
        """ Reversion """
        return self.algebra.reverse(self)

    def reverse(self):
        """ Reversion """
        return self.algebra.reverse(self)

    def involute(self):
        """ Main grade involution. """
        return self.algebra.involute(self)

    def conjugate(self):
        """ Clifford conjugation: involution and reversion combined. """
        return self.algebra.conjugate(self)

    def sqrt(self):
        return self.algebra.sqrt(self)

    def normsq(self):
        return self.algebra.normsq(self)

    def norm(self):
        normsq = self.normsq()
        return normsq.sqrt()

    def normalized(self):
        """ Normalized version of this multivector. """
        return self / self.norm()

    def inv(self):
        """ Inverse of this multivector. """
        return self.algebra.inv(self)

    def add(self, other):
        return self.algebra.add(self, other)

    __radd__ = __add__ = add

    def sub(self, other):
        return self.algebra.sub(self, other)

    __sub__ = sub

    def __rsub__(self, other):
        return self.algebra.sub(other, self)

    def div(self, other):
        return self.algebra.div(self, other)

    __truediv__ = div

    def __rtruediv__(self, other):
        return self.algebra.div(other, self)

    def __str__(self):
        if not len(self.values()):
            return '0'

        def print_value(val):
            s = str(val)
            if isinstance(val, Expr):
                if val.is_Symbol:
                    return s
                return f"({s})"
            if isinstance(val, float):
                return f'{val:.3}'
            if isinstance(val, int):
                return s
            if bool(re.search(r'[\(\[\{].*[\)\]\}]$', s)):
                # If the expression already has brackets, like numpy arrays
                return s
            return f'({s})'

        canon_sorted_vals = {self.algebra._bin2canon_prettystr[key]: val for key, val in self.items()}
        str_repr = ' + '.join(
            [f'{print_value(val)} {blade}' if blade != '1' else f'{print_value(val)}'
             for blade, val in canon_sorted_vals.items() if (val.any() if hasattr(val, 'any') else val)]
        )
        return str_repr

    def _repr_pretty_(self, p, cycle):
        if cycle:
            p.text(f'{self.__class__.__name__}(...)')
        else:
            p.text(str(self))

    def __format__(self, format_spec):
        if format_spec == 'keys_binary':
            iden = '_'.join(''.join('1' if i in self.keys() else '0' for i in bin_blades)
                            for bin_blades in self.algebra.indices_for_grade.values())
            return iden
        return str(self)

    def __getitem__(self, item):
        if not isinstance(item, tuple):
            item = (item,)

        values = self.values()
        if isinstance(values, (tuple, list)):
            return_values = values.__class__(value[item] for value in values)
        else:
            return_values = values[(slice(None), *item)]
        return self.__class__.fromkeysvalues(self.algebra, keys=self.keys(), values=return_values)

    def __setitem__(self, indices, values):
        if isinstance(values, MultiVector):
            if self.keys() != values.keys():
                raise ValueError('setitem with a multivector is only possible for equivalent MVs.')
            values = values.values()

        if not isinstance(indices, tuple):
            indices = (indices,)

        if isinstance(self.values(), (tuple, list)):
            for self_values, other_value in zip(self.values(), values):
                self_values[indices] = other_value
        else:
            self.values()[(slice(None), *indices)] = values

    def __getattr__(self, basis_blade):
        # TODO: if this first check is not true, raise hell instead?
<<<<<<< HEAD
        if not re.match(r'^e[0-9a-fA-F]*$', basis_blade):
            raise AttributeError(f'{self.__class__.__name__} object has no attribute or basis blade {basis_blade}')
        basis_blade, swaps = self.algebra._blade2canon(basis_blade)
=======
        if basis_blade == '__array_priority__':
            return 0  # Numpy does this to decide the output type.
        if not re.match(r'^e[0-9a-fA-F]*$', basis_blade):
            raise AttributeError(f'{self.__class__.__name__} object has no attribute or basis blade {basis_blade}')
>>>>>>> 9b19c231
        if basis_blade not in self.algebra.canon2bin:
            return 0
        try:
            idx = self.keys().index(self.algebra.canon2bin[basis_blade])
        except ValueError:
            return 0
        return self._values[idx] if swaps % 2 == 0 else - self._values[idx]

    def __contains__(self, item):
        item = item if isinstance(item, int) else self.algebra.canon2bin[item]
        return item in self._keys

    def __bool__(self):
        return bool(self.values())

    @cached_property
    def free_symbols(self):
        return reduce(operator.or_, (v.free_symbols for v in self.values() if hasattr(v, "free_symbols")))

    def map(self, func) -> "MultiVector":
        """
        Returns a new multivector where `func` has been applied to all the values.
        If `func` has one argument, it is called on each entry of self.values().
        If `func` has two arguments, the function is called with the key, value pairs as per
        self.items() instead.
        """
        if hasattr(func, '__code__') and func.__code__.co_argcount == 2:
            vals = [func(k, v) for k, v in self.items()]
        else:
            vals = [func(v) for v in self.values()]
        return self.fromkeysvalues(self.algebra, keys=self.keys(), values=vals)

    def filter(self, func=None) -> "MultiVector":
        """
        Returns a new multivector containing only those elements for which `func` was true-ish.
        If no function was provided, use the simp_func of the Algebra.
        If `func` has one argument, it is called on each entry of self.values().
        If `func` has two arguments, the function is called with the key, value pairs as per
        self.items() instead.
        """
        if func is None:
            func = self.algebra.simp_func
        if hasattr(func, '__code__') and func.__code__.co_argcount == 2:
            keysvalues = tuple((k, v) for k, v in self.items() if func(k, v))
        else:
            keysvalues = tuple((k, v) for k, v in self.items() if func(v))
        if not keysvalues:
            return self.fromkeysvalues(self.algebra, keys=tuple(), values=list())
        keys, values = zip(*keysvalues)
        return self.fromkeysvalues(self.algebra, keys=keys, values=list(values))

    @cached_property
    def _callable(self):
        """ Return the callable function for this MV. """
        return _lambdify_mv(self)

    def __call__(self, *args, **kwargs):
        if args and kwargs:
            raise Exception('Please provide all input either as positional arguments or as keywords arguments, not both.')

        if not self.free_symbols:
            return self
        keys_out, func = self._callable
        if kwargs:
            args = [v for k, v in sorted(kwargs.items(), key=lambda x: x[0])]
        values = func(args)
        return self.fromkeysvalues(self.algebra, keys_out, values)

    def asmatrix(self):
        """ Returns a matrix representation of this multivector. """
        bin2index = {k: i for i, k in enumerate(self.algebra.canon2bin.values())}
        return sum(v * self.algebra.matrix_basis[bin2index[k]] for k, v in self.items())

    def asfullmv(self, canonical=True):
        """
        Returns a full version of the same multivector.

        :param canonical: If True (default) the values are in canonical order,
          even if the mutivector was already dense.
        """
        if canonical:
            keys = self.algebra.indices_for_grades[tuple(range(self.algebra.d + 1))]
        else:
            keys = tuple(range(len(self.algebra)))
        values = [getattr(self, self.algebra.bin2canon[k]) for k in keys]
        return self.fromkeysvalues(self.algebra, keys=keys, values=values)

    def gp(self, other):
        return self.algebra.gp(self, other)

    __mul__ = gp

    def __rmul__(self, other):
        return self.algebra.gp(other, self)

    def sw(self, other):
        """
        Apply :code:`x := self` to :code:`y := other` under conjugation:
        :code:`x.sw(y) = x*y*~x`.
        """
        return self.algebra.sw(self, other)

    __rshift__ = sw

    def __rrshift__(self, other):
        return self.algebra.sw(other, self)

    def proj(self, other):
        """
        Project :code:`x := self` onto :code:`y := other`: :code:`x @ y = (x | y) * ~y`.
        For correct behavior, :code:`x` and :code:`y` should be normalized (k-reflections).
        """
        return self.algebra.proj(self, other)

    __matmul__ = proj

    def __rmatmul__(self, other):
        return self.algebra.proj(other, self)

    def cp(self, other):
        """
        Calculate the commutator product of :code:`x := self` and :code:`y := other`:
        :code:`x.cp(y) = 0.5*(x*y-y*x)`.
        """
        return self.algebra.cp(self, other)

    def acp(self, other):
        """
        Calculate the anti-commutator product of :code:`x := self` and :code:`y := other`:
        :code:`x.cp(y) = 0.5*(x*y+y*x)`.
        """
        return self.algebra.acp(self, other)

    def ip(self, other):
        return self.algebra.ip(self, other)

    __or__ = ip

    def __ror__(self, other):
        return self.algebra.ip(other, self)

    def op(self, other):
        return self.algebra.op(self, other)

    __xor__ = __rxor__ = op

    def lc(self, other):
        return self.algebra.lc(self, other)

    def rc(self, other):
        return self.algebra.rc(self, other)

    def sp(self, other):
        r""" Scalar product: :math:`\langle x \cdot y \rangle`. """
        return self.algebra.sp(self, other)

    def rp(self, other):
        return self.algebra.rp(self, other)

    __and__ = rp

    def __rand__(self, other):
        return self.algebra.rp(other, self)

    def __pow__(self, power, modulo=None):
        # TODO: this should also be taken care of via codegen, but for now this workaround is ok.
        if power == 0:
            return self.algebra.scalar((1,))
        elif power < 0:
            res = x = self.inv()
            power *= -1
        else:
            res = x = self

        if power == 0.5:
            return res.sqrt()

        for i in range(1, power):
            res = res.gp(x)
        return res

    def outerexp(self):
        return self.algebra.outerexp(self)

    def outersin(self):
        return self.algebra.outersin(self)

    def outercos(self):
        return self.algebra.outercos(self)

    def outertan(self):
        return self.algebra.outertan(self)

    def exp(self, cosh=None, sinhc=None, sqrt=None):
        r"""
        Calculate the exponential of simple elements, meaning an element that squares to a scalar.
        Works for python float, int and complex dtypes, and for symbolic expressions using sympy.
        For more control, it is possible to explicitly provide a `cosh`, `sinhc`, and `sqrt` function.
        If you provide one, you must provide all.

        The argument to `sqrt` is the scalar :math:`s = \langle x^2 \rangle_0`, while the input to the
        `cosh` and `sinhc` functions is the output of the sqrt function applied to :math:`s`.

        For example, for a simple rotation `kingdon`'s implementation is equivalent to

        .. code-block ::

            alg = Algebra(2)
            x = alg.bivector(e12=1)
            x.exp(
                cosh=np.cos,
                sinhc=np.sinc,
                sqrt=lambda s: (-s)**0.5,
            )
        """
        ll = (self * self).filter()
        if ll.grades and ll.grades != (0,):
            raise NotImplementedError(
                'Currently only elements that square to a scalar (i.e. are simple) can be exponentiated.'
            )

        ll = ll.e
        if sqrt is None and cosh is None and sinhc is None:
            if isinstance(ll, Expr):
                sqrt = lambda x: (-x) ** 0.5
                cosh = cos
                sinhc = sinc
            elif isinstance(ll, (float, int)) and ll > 0:
                sqrt = lambda x: x ** 0.5
                import numpy as np
                cosh = np.cosh
                sinhc = lambda x: np.sinh(x) / x
            elif isinstance(ll, (float, int)) and ll == 0:
                sqrt = lambda x: x ** 0.5
                import numpy as np
                cosh = sinhc = lambda x: 1
            else:
                # Assume numpy
                sqrt = lambda x: (-x) ** 0.5
                import numpy as np
                cosh = np.cos
                sinhc = lambda x: np.sinc(x / np.pi)

        l = sqrt(ll)
<<<<<<< HEAD
        return self * sinhc(l) + cosh(l)
=======
        return cosh(l) + sinhc(l) * self
>>>>>>> 9b19c231

    def polarity(self):
        return self.algebra.polarity(self)

    def unpolarity(self):
        return self.algebra.unpolarity(self)

    def hodge(self):
        return self.algebra.hodge(self)

    def unhodge(self):
        return self.algebra.unhodge(self)

    def dual(self, kind='auto'):
        """
        Compute the dual of `self`. There are three different kinds of duality in common usage.
        The first is polarity, which is simply multiplying by the inverse PSS. This is the only game in town for
        non-degenerate metrics (Algebra.r = 0). However, for degenerate spaces this no longer works, and we have
        two popular options: Poincaré and Hodge duality.

        By default, :code:`kingdon` will use polarity in non-degenerate spaces, and Hodge duality for spaces with
        `Algebra.r = 1`. For spaces with `r > 2`, little to no literature exists, and you are on your own.

        :param kind: if 'auto' (default), :code:`kingdon` will try to determine the best dual on the
            basis of the signature of the space. See explenation above.
            To ensure polarity, use :code:`kind='polarity'`, and to ensure Hodge duality,
            use :code:`kind='hodge'`.
        """
        if kind == 'polarity' or kind == 'auto' and self.algebra.r == 0:
            return self.polarity()
        elif kind == 'hodge' or kind == 'auto' and self.algebra.r == 1:
            return self.hodge()
        elif kind == 'auto':
            raise Exception('Cannot select a suitable dual in auto mode for this algebra.')
        else:
            raise ValueError(f'No dual found for kind={kind}.')

    def undual(self, kind='auto'):
        """
        Compute the undual of `self`. See :class:`~kingdon.multivector.MultiVector.dual` for more information.
        """
        if kind == 'polarity' or kind == 'auto' and self.algebra.r == 0:
            return self.unpolarity()
        elif kind == 'hodge' or kind == 'auto' and self.algebra.r == 1:
            return self.unhodge()
        elif kind == 'auto':
            raise Exception('Cannot select a suitable undual in auto mode for this algebra.')
        else:
            raise ValueError(f'No undual found for kind={kind}.')<|MERGE_RESOLUTION|>--- conflicted
+++ resolved
@@ -313,16 +313,11 @@
 
     def __getattr__(self, basis_blade):
         # TODO: if this first check is not true, raise hell instead?
-<<<<<<< HEAD
-        if not re.match(r'^e[0-9a-fA-F]*$', basis_blade):
-            raise AttributeError(f'{self.__class__.__name__} object has no attribute or basis blade {basis_blade}')
-        basis_blade, swaps = self.algebra._blade2canon(basis_blade)
-=======
         if basis_blade == '__array_priority__':
             return 0  # Numpy does this to decide the output type.
         if not re.match(r'^e[0-9a-fA-F]*$', basis_blade):
             raise AttributeError(f'{self.__class__.__name__} object has no attribute or basis blade {basis_blade}')
->>>>>>> 9b19c231
+        basis_blade, swaps = self.algebra._blade2canon(basis_blade)
         if basis_blade not in self.algebra.canon2bin:
             return 0
         try:
@@ -567,11 +562,7 @@
                 sinhc = lambda x: np.sinc(x / np.pi)
 
         l = sqrt(ll)
-<<<<<<< HEAD
         return self * sinhc(l) + cosh(l)
-=======
-        return cosh(l) + sinhc(l) * self
->>>>>>> 9b19c231
 
     def polarity(self):
         return self.algebra.polarity(self)
