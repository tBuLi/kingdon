"""Top-level package for Kingdon."""

__author__ = """Martin Roelfs"""
__email__ = 'martinroelfs@yahoo.com'
<<<<<<< HEAD
__version__ = '1.1.0'
=======
__version__ = '1.1.2'
>>>>>>> 9b19c231

from sympy import symbols

from kingdon.algebra import Algebra
from kingdon.multivector import MultiVector
from kingdon.matrixreps import expr_as_matrix<|MERGE_RESOLUTION|>--- conflicted
+++ resolved
@@ -2,11 +2,7 @@
 
 __author__ = """Martin Roelfs"""
 __email__ = 'martinroelfs@yahoo.com'
-<<<<<<< HEAD
-__version__ = '1.1.0'
-=======
 __version__ = '1.1.2'
->>>>>>> 9b19c231
 
 from sympy import symbols
 
