--- conflicted
+++ resolved
@@ -112,7 +112,6 @@
     # Mappings from binary to canonical reps. e.g. 0b01 = 1 <-> 'e1', 0b11 = 3 <-> 'e12'.
     canon2bin: dict = field(init=False, repr=False, compare=False)
     bin2canon: dict = field(init=False, repr=False, compare=False)
-    # basis2canon: dict = field(init=False, repr=False, compare=False)
     _bin2canon_prettystr: dict = field(init=False, repr=False, compare=False)
 
     # Options for the algebra
@@ -248,8 +247,6 @@
     def matrix_basis(self):
         return matrix_rep(self.p, self.q, self.r)
 
-<<<<<<< HEAD
-=======
     @cached_property
     def frame(self) -> list:
         r"""
@@ -266,7 +263,6 @@
         """
         return [v.inv() for v in self.frame]
 
->>>>>>> 9b19c231
     def _prepare_signs_and_cayley(self):
         r"""
         Prepares two dicts whose keys are two basis-blades (in binary rep) and the result is either
