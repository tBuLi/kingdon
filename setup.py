--- conflicted
+++ resolved
@@ -41,10 +41,6 @@
     test_suite='tests',
     tests_require=test_requirements,
     url='https://github.com/tbuli/kingdon',
-<<<<<<< HEAD
-    version='1.1.0',
-=======
     version='1.1.2',
->>>>>>> 9b19c231
     zip_safe=False,
 )